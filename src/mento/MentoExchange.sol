--- conflicted
+++ resolved
@@ -187,21 +187,13 @@
         nonReentrant
         returns (uint256)
     {
-<<<<<<< HEAD
-=======
-        console.logString("buyAmount & maxSellAmount");
-        console.logUint(buyAmount);
-        console.logUint(maxSellAmount);
->>>>>>> 42ec28ec
         // Function can be used to trade in two ways:
         // - kCUR -> kG: sellGold=false
         // - kG -> kCUR: sellGold=true
         bool sellGold = !buyGold;
         // Get current kCUR and kG buckets. These are calculated through the kCUR supply and querying the oracle for the ratio
         (uint256 buyTokenBucket, uint256 sellTokenBucket) = _getBuyAndSellBuckets(sellGold);
-        console.logString("buyTokenBucker, sellTokenBucket");
-        console.logUint(buyTokenBucket);
-        console.logUint(sellTokenBucket);
+
         // amount of token that need to be sold to receive the buy amount
         uint256 sellAmount = _getSellTokenAmount(buyTokenBucket, sellTokenBucket, buyAmount);
 
@@ -223,12 +215,6 @@
         if (sellGold) {
             goldBucket += sellAmount;
             stableBucket -= buyAmount;
-<<<<<<< HEAD
-=======
-            console.logString("exchange 2");
-            console.logUint(buyAmount);
-            console.logUint(sellAmount);
->>>>>>> 42ec28ec
 
             // Transfer kCUR from -> reserver, for sell amount
             require(getGoldToken().transferFrom(from, address(reserve), sellAmount), "Transfer of sell token failed");
@@ -238,9 +224,7 @@
             // Trade kG -> kCUR, i.e. kG is swapped in and kCUR returned
             stableBucket += sellAmount;
             goldBucket -= buyAmount;
-            console.logString("exchange 3");
-            console.logUint(buyAmount);
-            console.logUint(sellAmount);
+
             // Transfer kG from -> reserver, for sell amount
             require(IERC20(stable).transferFrom(from, address(this), sellAmount), "Transfer of sell token failed");
             // Burn the kG token, for sell amount
@@ -420,9 +404,6 @@
         uint256 exchangeRateNumerator;
         uint256 exchangeRateDenominator;
         (exchangeRateNumerator, exchangeRateDenominator) = getOracleExchangeRate();
-        console.logString("getUpdatedBuckets");
-        console.logUint(exchangeRateNumerator);
-        console.logUint(exchangeRateDenominator);
         uint256 updatedStableBucket = exchangeRateNumerator * updatedGoldBucket / exchangeRateDenominator;
         return (updatedGoldBucket, updatedStableBucket);
     }
