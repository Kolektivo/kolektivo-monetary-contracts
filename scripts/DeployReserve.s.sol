pragma solidity 0.8.10;

import "forge-std/Script.sol";

import {Reserve} from "../src/Reserve.sol";
import {TimeLockVault} from "../src/vesting/TimeLockVault.sol";

/**
 * @title Reserve Deployment Script
 *
 * @dev Script to deploy a new Reserve and initiating an owner switch from
 *      the deployer address to another address given via environment
 *      variable.
 *
 *      The following environment variables MUST be provided:
 *      - TRUSTED_OWNER
 */
contract DeployReserve is Script {
    Reserve reserve;

    function run() external {
        // Read deployment settings from environment variables.
        uint256 deployerPrivateKey = vm.envUint("PRIVATE_KEY");
        address token = vm.envAddress("DEPLOYMENT_RESERVE_TOKEN");
        address tokenOracle = vm.envAddress("DEPLOYMENT_RESERVE_TOKEN_ORACLE");
<<<<<<< HEAD
        address vestingVault = vm.envAddress("DEPLOYMENT_RESERVE_VESTING_VAULT");
=======
>>>>>>> 961717ce
        uint256 minBacking = vm.envUint("DEPLOYMENT_RESERVE_MIN_BACKING");

        // Check settings.
        require(token != address(0), "DeployReserve: Missing env variable: token");
        require(tokenOracle != address(0), "DeployReserve: Missing env variable: token oracle");
<<<<<<< HEAD
        require(vestingVault != address(0), "DeployReserve: Missing env variable: vesting vault");
=======
>>>>>>> 961717ce
        require(minBacking != 0, "DeployReserve: Missing env variable: min backing");

        // Deploy the Reserve.
        vm.startBroadcast(deployerPrivateKey);
        {
            address vestingVault = address(new TimeLockVault());
            require(vestingVault != address(0), "DeployReserve: Error during VestingVault deployment");
            reserve = new Reserve(token, tokenOracle, vestingVault, minBacking);
        }
        vm.stopBroadcast();

        // Store deployment address in env
        vm.setEnv("LAST_DEPLOYED_CONTRACT_ADDRESS", vm.toString(address(reserve)));

        // Possible command for verifying
        // forge verify-contract 0xdc43e196c5057355e3f8b4c2e998ca5874d43546 StableTokenKG --chain ID?

        // Log the deployed Reserve contract address.
        console2.log("Deployment of Reserve at address", address(reserve));
    }
}<|MERGE_RESOLUTION|>--- conflicted
+++ resolved
@@ -23,26 +23,20 @@
         uint256 deployerPrivateKey = vm.envUint("PRIVATE_KEY");
         address token = vm.envAddress("DEPLOYMENT_RESERVE_TOKEN");
         address tokenOracle = vm.envAddress("DEPLOYMENT_RESERVE_TOKEN_ORACLE");
-<<<<<<< HEAD
         address vestingVault = vm.envAddress("DEPLOYMENT_RESERVE_VESTING_VAULT");
-=======
->>>>>>> 961717ce
         uint256 minBacking = vm.envUint("DEPLOYMENT_RESERVE_MIN_BACKING");
 
         // Check settings.
         require(token != address(0), "DeployReserve: Missing env variable: token");
         require(tokenOracle != address(0), "DeployReserve: Missing env variable: token oracle");
-<<<<<<< HEAD
+
         require(vestingVault != address(0), "DeployReserve: Missing env variable: vesting vault");
-=======
->>>>>>> 961717ce
+
         require(minBacking != 0, "DeployReserve: Missing env variable: min backing");
 
         // Deploy the Reserve.
         vm.startBroadcast(deployerPrivateKey);
         {
-            address vestingVault = address(new TimeLockVault());
-            require(vestingVault != address(0), "DeployReserve: Error during VestingVault deployment");
             reserve = new Reserve(token, tokenOracle, vestingVault, minBacking);
         }
         vm.stopBroadcast();
