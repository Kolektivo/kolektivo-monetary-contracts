--- conflicted
+++ resolved
@@ -1,9 +1,5 @@
 pragma solidity 0.8.10;
 
-<<<<<<< HEAD
-pragma solidity 0.8.10;
-=======
->>>>>>> fdfa305c
 interface IElection {
     function electValidatorSigners() external view returns (address[] memory);
     function electNValidatorSigners(uint256, uint256) external view returns (address[] memory);
